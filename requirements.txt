# Core ML/AI packages
# conda install pytorch==2.5.0 torchvision==0.20.0 torchaudio==2.5.0 pytorch-cuda=12.4 -c pytorch -c nvidia
transformers==4.53.0
numpy
psutil
optimum
attrs
scikit-learn
accelerate
datasets
sentencepiece
protobuf
wandb
<<<<<<< HEAD
timm
pillow
=======
ninja
>>>>>>> 491a7cc5
<|MERGE_RESOLUTION|>--- conflicted
+++ resolved
@@ -11,9 +11,6 @@
 sentencepiece
 protobuf
 wandb
-<<<<<<< HEAD
+ninja
 timm
-pillow
-=======
-ninja
->>>>>>> 491a7cc5
+pillow