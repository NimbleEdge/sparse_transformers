--- conflicted
+++ resolved
@@ -46,11 +46,6 @@
 from src.activation_capture import ACTIVATION_CAPTURE, ActivationCapture
 import csv
 import glob
-<<<<<<< HEAD
-
-=======
-from src.trainer import get_sample_by_index
->>>>>>> 74586f7f
 # Setup logging
 logging.basicConfig(level=logging.INFO)
 logger = logging.getLogger(__name__)
@@ -122,7 +117,6 @@
         _ = model(input_ids=input_ids.squeeze(0))
     
     # Pre-allocate arrays for efficiency
-<<<<<<< HEAD
     hidden_states_dict = {}
     mlp_activations_dict = {}
     for layer_idx in range(num_layers):
@@ -134,35 +128,6 @@
             mlp_activation = capture.get_mlp_activations(layer_idx)
             if mlp_activation is not None:
                 mlp_activations_dict[layer_idx] = mlp_activation[0].view(-1, mlp_activation.shape[-1]).cpu().numpy().astype(np.float32)
-=======
-    batch_size = input_ids.shape[0]
-    input_ids_list = []
-    hidden_states_dict = {i: [] for i in range(num_layers)}
-    mlp_activations_dict = {i: [] for i in range(num_layers)}
-    attention_mask_list = []
-    # Move attention mask to CPU once
-    attention_mask_np = attention_mask.cpu().numpy().astype(np.int8)
-    
-    # Process each sample in the batch
-    for batch_idx in range(batch_size):
-        # Extract input_ids for this sample
-        input_ids_sample = input_ids[batch_idx].cpu().numpy().astype(np.int32)
-        input_ids_list.append(input_ids_sample)
-        attention_mask_list.append(attention_mask_np[batch_idx])
-        
-        # Collect last token activations for each layer
-        for layer_idx in range(num_layers):
-            if layer_idx in capture.hidden_states:
-                # Extract only the last token's hidden state [-1, :]
-                hidden_state = capture.hidden_states[layer_idx][batch_idx,-1,:].cpu().numpy().astype(np.float32)
-                hidden_states_dict[layer_idx].append(hidden_state)
-                
-                # Get last token's MLP activations
-                mlp_activation = capture.get_gate_activations(layer_idx)
-                if mlp_activation is not None:
-                    mlp_act = mlp_activation[batch_idx,-1,:].cpu().numpy().astype(np.float32)
-                    mlp_activations_dict[layer_idx].append(mlp_act)
->>>>>>> 74586f7f
     
     # Clear GPU tensors from capture to free memory
     capture.clear_captures()
